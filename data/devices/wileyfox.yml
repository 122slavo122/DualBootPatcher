---
- name: Wileyfox Swift
  id: crackling
  codenames:
    - crackling
  architecture: armeabi-v7a

  block_devs:
    base_dirs:
      - /dev/block/bootdevice/by-name
    system:
      - /dev/block/bootdevice/by-name/system
      - /dev/block/mmcblk0p25
    cache:
      - /dev/block/bootdevice/by-name/cache
      - /dev/block/mmcblk0p29
    data:
      - /dev/block/bootdevice/by-name/userdata
      - /dev/block/mmcblk0p31
    boot:
      - /dev/block/bootdevice/by-name/boot
      - /dev/block/mmcblk0p24
    recovery:
      - /dev/block/bootdevice/by-name/recovery
      - /dev/block/mmcblk0p26

  boot_ui:
    supported: true
    graphics_backends:
      - fbdev
    flags:
      - TW_QCOM_RTC_FIX
    pixel_format: RGBX_8888
    brightness_path: /sys/class/leds/lcd-backlight/brightness
    max_brightness: 255
    default_brightness: 162
    theme: portrait_hdpi


- name: Wileyfox Storm
  id: kipper
  codenames:
    - kipper
  architecture: armeabi-v7a

  block_devs:
    base_dirs:
      - /dev/block/bootdevice/by-name
    system:
      - /dev/block/bootdevice/by-name/system
      - /dev/block/mmcblk0p22
    cache:
      - /dev/block/bootdevice/by-name/cache
      - /dev/block/mmcblk0p23
    data:
      - /dev/block/bootdevice/by-name/userdata
      - /dev/block/mmcblk0p30
    boot:
      - /dev/block/bootdevice/by-name/boot
      - /dev/block/mmcblk0p20
    recovery:
      - /dev/block/bootdevice/by-name/recovery
      - /dev/block/mmcblk0p21

<<<<<<< HEAD
boot_ui:
    supported: true
    flags:
      - TW_QCOM_RTC_FIX
    graphics_backends:
      - fbdev
    brightness_path: /sys/class/backlight/panel/brightness
    max_brightness: 255
    default_brightness: 162
    pixel_format: RGBX_8888
    theme: portrait_hdpi
=======
- name: Wileyfox Swift2
  id: marmite
  codenames:
    - marmite
  architecture: arm64-v8a

  block_devs:
    base_dirs:
      - /dev/block/bootdevice/by-name
    system:
      - /dev/block/bootdevice/by-name/system
      - /dev/block/mmcblk0p24
    cache:
      - /dev/block/bootdevice/by-name/cache
      - /dev/block/mmcblk0p25
    data:
      - /dev/block/bootdevice/by-name/userdata
      - /dev/block/mmcblk0p48
    boot:
      - /dev/block/bootdevice/by-name/boot
      - /dev/block/mmcblk0p21
    recovery:
      - /dev/block/bootdevice/by-name/recovery
      - /dev/block/mmcblk0p22
>>>>>>> 06d1d652
<|MERGE_RESOLUTION|>--- conflicted
+++ resolved
@@ -62,7 +62,6 @@
       - /dev/block/bootdevice/by-name/recovery
       - /dev/block/mmcblk0p21
 
-<<<<<<< HEAD
 boot_ui:
     supported: true
     flags:
@@ -74,7 +73,8 @@
     default_brightness: 162
     pixel_format: RGBX_8888
     theme: portrait_hdpi
-=======
+
+
 - name: Wileyfox Swift2
   id: marmite
   codenames:
@@ -98,5 +98,4 @@
       - /dev/block/mmcblk0p21
     recovery:
       - /dev/block/bootdevice/by-name/recovery
-      - /dev/block/mmcblk0p22
->>>>>>> 06d1d652
+      - /dev/block/mmcblk0p22