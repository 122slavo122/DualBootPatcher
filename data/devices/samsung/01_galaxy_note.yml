--- conflicted
+++ resolved
@@ -466,8 +466,18 @@
     extra:
       - /dev/block/platform/15570000.ufs/by-name/RADIO
 
-<<<<<<< HEAD
-=======
+  boot_ui:
+    supported: true
+    flags:
+      - TW_HAS_DOWNLOAD_MODE
+    graphics_backends:
+      - fbdev
+    brightness_path: /sys/devices/13900000.dsim/backlight/panel/brightness
+    max_brightness: 255
+    default_brightness: 162
+    pixel_format: ABGR_8888
+    theme: portrait_hdpi
+
 - name: Samsung Galaxy Note 8 (Exynos)
   id: greatlte
   codenames:
@@ -498,21 +508,14 @@
       - /dev/block/bootdevice/by-name/RADIO
       - /dev/block/platform/11120000.ufs/by-name/RADIO
 
->>>>>>> 3d106c5d
-  boot_ui:
-    supported: true
-    flags:
-      - TW_HAS_DOWNLOAD_MODE
-    graphics_backends:
-      - fbdev
-<<<<<<< HEAD
-    brightness_path: /sys/devices/13900000.dsim/backlight/panel/brightness
-    max_brightness: 255
-    default_brightness: 162
-=======
+  boot_ui:
+    supported: true
+    flags:
+      - TW_HAS_DOWNLOAD_MODE
+    graphics_backends:
+      - fbdev
     brightness_path: /sys/class/backlight/panel/brightness
     max_brightness: 36600
     default_brightness: 16200
->>>>>>> 3d106c5d
     pixel_format: ABGR_8888
     theme: portrait_hdpi